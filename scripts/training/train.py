--- conflicted
+++ resolved
@@ -2020,13 +2020,8 @@
             optimizer=optimizer,
         )
 
-<<<<<<< HEAD
-        scaler = GradScaler()
-
-=======
         scaler = GradScaler(init_scale=2 ** 16)
         
->>>>>>> 82670c6f
         if run_val:
             best_val_loss = float("inf")
         else:
